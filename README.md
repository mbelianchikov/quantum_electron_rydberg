![example workflow](https://github.com/gkoolstra/quantum_electron/actions/workflows/python-app.yml/badge.svg)
# Electron Rydberg Simulator
<<<<<<< HEAD
![image info](./images/top.png)
=======
![image info](./images/electron_results.png)
>>>>>>> 4293bdf6
## Main use cases
This package has three main functions
1. It simulates electron positions in a two dimensional plane for electrons confined in an electrostatic potential $\phi$. Electron-electron interactions are also taken into account. Physically, it minimizes the total energy of an $N$-electron system, which is given by $ -e\sum_i \phi(\mathbf{r}_i) + \sum_{i<j} \frac{e^2}{4 \pi \epsilon_0} \frac{1}{|\mathbf{r}_i - \mathbf{r}_j|}$.

2. It calculates properties of in-plane electron modes. This is useful in two cases: (a) the electron motional states can be used for quantum computation, and this package can help to determine eigenfrequencies and eigenvectors of electron clusters (b) in the large $N$ limit the electron motional modes are also known as plasmons. There is an abundance of literature about these charge density waves, and many of the properties can be reproduced with this module.

3. It calculates Ez electric field for every electron both from device electrostatics and image charge. Electric field could be recalculated to Rydberg spectra based on tabulated Stark-shifr data.

### Features
- Robust operation through the use of the `scipy.optimize.minimize` library. We assure proper and fast convergence because the force (gradient of the energy) is supplied as an argument of the minimizer.
- Supply arbitrary potential energies $\phi$, as long as they're on a rectangular grid. 
- Handles problems up to $N \approx 400$ electrons in less than 1 minute on a laptop computer. 
- Periodic boundary condition support for systems with open boundaries.
- Seemless integration with finite element modeling software ZeroHeliumKit.

![Package performance](./images/performance.png)

## Installation

Clone this module in a directory of your choice

```
git clone https://github.com/gkoolstra/quantum_electron.git
```
In a terminal window, change into the cloned directory:
```
cd quantum_electron
pip install -e .
```
After installation, it is advised to take a look at the `examples` folder to explore some of the functionalities of this module. 

### Additional packages
To generate animations, this module relies on `ffmpeg`. On MacOS this can be easily installed using [homebrew](https://formulae.brew.sh/formula/ffmpeg) from the Terminal. On Windows it can be installed using the following [link](https://www.ffmpeg.org/download.html). 

This module also integrates well with the output of the FEM software [ZeroHeliumKit](https://github.com/eeroqlab/zeroheliumkit). Please refer to any dependencies for ZHK on the linked github page.

## Tests
To test the performance of the minimization, we're building and expanding a suite of tests based on the `pytest` framework. To run these tests, `cd` into the main module directory and run `pytest`. Currently, we have implemented a test in `test_wigner_molecules.py`, which compares the energy per particle of Wigner molecules in a parabolic confinement to known tabulated values.

## Getting started
The best way to learn how to use the module is to browse the examples. At a very high level this is the workflow:

To solve for the positions of the electrons, one can now use the following sets of short commands:
```
from quantum_electron import FullModel
f = FullModel(potential_dict, voltages, **options)
f.periodic_boundaries = ['x']

N = 58
initial_condition = f.generate_initial_condition(N)
init_x, init_y = r2xy(initial_condition)
    
res = f.get_electron_positions(n_electrons=N, electron_initial_positions=initial_condition, verbose=False)

f.plot_electron_positions(res)
```

There are a number of options that influence the solution of the minimization problem. Here is a dictionary of options that can be passed to `FullModel` to get started: 
```
options = {"include_screening" : True, # Include screening of electron-electron interactions due to thin film.
           "screening_length" : 2e-6, # Typically helium thickness.
           "potential_smoothing" : 5e-4, # Numerical smoothing of the splines (gets rid of some noise, can introduce artifacts)
           "remove_unbound_electrons" : False, # Removes electrons if they shot outside the solution box.
           "remove_bounds" : None, # Sets which electrons should be removed if above is True.
           "trap_annealing_steps" : [0.1] * 10, # List of annealing temperatures, length determines the number of steps
           "max_x_displacement" : 0.1e-6, # Maximum x-displacement of solved electron positions during annealing.
           "max_y_displacement" : 0.1e-6} # Maximum y-displacement of solved electron positions during annealing.
```

## Tips for the initial condition
The initial condition can affect the final minimization result quite strongly. We encourage you to take a look at the example notebook about initial conditions. If there are issues with convergence you can first check convergence with `f.plot_convergence()`. A good final value for the cost function is ~1-500 eV/m. If the lowest value of the cost function is signifantly higher than this, or if warnings appear, here are some rules of thumb for successful convergence:
1. Don't create an initial condition where too many electrons are placed in a small area.
2. Don't place electrons in an initial condition where the potential is too flat, such as on a ground plane. 
3. Be mindful of electron sinks, i.e. channels for electrons to escape. These can appear if an electrode is adjacent to the ground plane, and has an applied voltage that is more positive than the ground plane.

## Contributing
Contributions to this growing repository are welcome. Please feel free to create a fork and create a pull request with your suggested changes.

## Credit
If you found this module useful in your research, please consider citing this code in your publication using a hyperlink.

## To-do list
- [ ] Standardize units of the arguments. Sometimes it is unclear whether to use microns or meters.
- [ ] Figure out how to handle warning messages for convergence issues. Why do problems sometimes have a hard time converging?
- [ ] Split off the Schrodinger solver?<|MERGE_RESOLUTION|>--- conflicted
+++ resolved
@@ -1,10 +1,8 @@
 ![example workflow](https://github.com/gkoolstra/quantum_electron/actions/workflows/python-app.yml/badge.svg)
 # Electron Rydberg Simulator
-<<<<<<< HEAD
-![image info](./images/top.png)
-=======
+
 ![image info](./images/electron_results.png)
->>>>>>> 4293bdf6
+
 ## Main use cases
 This package has three main functions
 1. It simulates electron positions in a two dimensional plane for electrons confined in an electrostatic potential $\phi$. Electron-electron interactions are also taken into account. Physically, it minimizes the total energy of an $N$-electron system, which is given by $ -e\sum_i \phi(\mathbf{r}_i) + \sum_{i<j} \frac{e^2}{4 \pi \epsilon_0} \frac{1}{|\mathbf{r}_i - \mathbf{r}_j|}$.
